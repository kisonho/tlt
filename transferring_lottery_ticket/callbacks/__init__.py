from torchmanager.callbacks import * # type: ignore
<<<<<<< HEAD

from .prune import PruningRatio
=======
from .stepwise import Stepwise
>>>>>>> d3c2e003
<|MERGE_RESOLUTION|>--- conflicted
+++ resolved
@@ -1,7 +1,2 @@
 from torchmanager.callbacks import * # type: ignore
-<<<<<<< HEAD
-
-from .prune import PruningRatio
-=======
-from .stepwise import Stepwise
->>>>>>> d3c2e003
+from .stepwise import Stepwise